/* notmuch - Not much of an email program, (just index and search)
 *
 * Copyright © 2009 Carl Worth
 *
 * This program is free software: you can redistribute it and/or modify
 * it under the terms of the GNU General Public License as published by
 * the Free Software Foundation, either version 3 of the License, or
 * (at your option) any later version.
 *
 * This program is distributed in the hope that it will be useful,
 * but WITHOUT ANY WARRANTY; without even the implied warranty of
 * MERCHANTABILITY or FITNESS FOR A PARTICULAR PURPOSE.  See the
 * GNU General Public License for more details.
 *
 * You should have received a copy of the GNU General Public License
 * along with this program.  If not, see http://www.gnu.org/licenses/ .
 *
 * Author: Carl Worth <cworth@cworth.org>
 */

#include "notmuch-client.h"

#include <unistd.h>
#include <glib.h>

typedef struct _filename_node {
    char *filename;
    struct _filename_node *next;
} _filename_node_t;

typedef struct _filename_list {
    _filename_node_t *head;
    _filename_node_t **tail;
} _filename_list_t;

typedef struct {
    int output_is_a_tty;
    int verbose;
    const char **new_tags;
    size_t new_tags_length;

    int total_files;
    int processed_files;
    int added_messages;
    notmuch_bool_t tag_maildir;
    struct timeval tv_start;

    _filename_list_t *removed_files;
    _filename_list_t *removed_directories;
} add_files_state_t;

static volatile sig_atomic_t do_add_files_print_progress = 0;

static void
handle_sigalrm (unused (int signal))
{
    do_add_files_print_progress = 1;
}

static volatile sig_atomic_t interrupted;

static void
handle_sigint (unused (int sig))
{
    ssize_t ignored;
    static char msg[] = "Stopping...         \n";

    ignored = write(2, msg, sizeof(msg)-1);
    interrupted = 1;
}

static _filename_list_t *
_filename_list_create (const void *ctx)
{
    _filename_list_t *list;

    list = talloc (ctx, _filename_list_t);
    if (list == NULL)
	return NULL;

    list->head = NULL;
    list->tail = &list->head;

    return list;
}

static void
_filename_list_add (_filename_list_t *list,
		    const char *filename)
{
    _filename_node_t *node = talloc (list, _filename_node_t);

    node->filename = talloc_strdup (list, filename);
    node->next = NULL;

    *(list->tail) = node;
    list->tail = &node->next;
}

static void
add_files_print_progress (add_files_state_t *state)
{
    struct timeval tv_now;
    double elapsed_overall, rate_overall;

    gettimeofday (&tv_now, NULL);

    elapsed_overall = notmuch_time_elapsed (state->tv_start, tv_now);
    rate_overall = (state->processed_files) / elapsed_overall;

    printf ("Processed %d", state->processed_files);

    if (state->total_files) {
	double time_remaining;

	time_remaining = ((state->total_files - state->processed_files) /
			  rate_overall);
	printf (" of %d files (", state->total_files);
	notmuch_time_print_formatted_seconds (time_remaining);
	printf (" remaining).      \r");
    } else {
	printf (" files (%d files/sec.)    \r", (int) rate_overall);
    }

    fflush (stdout);
}

static int
dirent_sort_inode (const struct dirent **a, const struct dirent **b)
{
    return ((*a)->d_ino < (*b)->d_ino) ? -1 : 1;
}

static int
dirent_sort_strcmp_name (const struct dirent **a, const struct dirent **b)
{
    return strcmp ((*a)->d_name, (*b)->d_name);
}

/* Test if the directory looks like a Maildir directory.
 *
 * Search through the array of directory entries to see if we can find all
 * three subdirectories typical for Maildir, that is "new", "cur", and "tmp".
 *
 * Return 1 if the directory looks like a Maildir and 0 otherwise.
 */
static int
_entries_resemble_maildir (struct dirent **entries, int count)
{
    int i, found = 0;

    for (i = 0; i < count; i++) {
	if (entries[i]->d_type != DT_DIR && entries[i]->d_type != DT_UNKNOWN)
	    continue;

	if (strcmp(entries[i]->d_name, "new") == 0 ||
	    strcmp(entries[i]->d_name, "cur") == 0 ||
	    strcmp(entries[i]->d_name, "tmp") == 0)
	{
	    found++;
	    if (found == 3)
		return 1;
	}
    }

    return 0;
}

<<<<<<< HEAD
static char*
_get_folder_base_name(const char *path)
{
  gchar *full_folder_name = NULL;
  gchar *folder_base_name = NULL;

  /* Find name of "folder" containing the email. */
  full_folder_name = g_strdup(path);
  while (1) {
    folder_base_name = g_path_get_basename(full_folder_name);

    if (strcmp(folder_base_name, "cur") == 0
	|| strcmp(folder_base_name, "new") == 0) {
      gchar *parent_name = g_path_get_dirname(full_folder_name);
      g_free(full_folder_name);
      full_folder_name = parent_name;
    } else
      break;
  }

  g_free(full_folder_name);

  if (strcmp(folder_base_name, ".") == 0) {
    g_free(folder_base_name);
    folder_base_name = NULL;
  }
  return folder_base_name;
=======
/* Tag new mail according to its Maildir attribute flags.
 *
 * Test if the mail file's filename contains any of the
 * standard Maildir attributes, and translate these to
 * the corresponding standard notmuch tags.
 *
 * If the message is not marked as 'seen', or if no
 * flags are present, tag as 'inbox, unread'.
 */
static void
derive_tags_from_maildir_flags (notmuch_message_t *message,
                           const char * path)
{
    int seen = FALSE;
    int end_of_flags = FALSE;
    size_t l = strlen(path);

    /* Non-experimental message flags start with this */
    char * i = strstr(path, ":2,");
    i = (i) ? i : strstr(path, "!2,"); /* This format is used on VFAT */
    if (i != NULL) {
   i += 3;
   for (; i < (path + l) && !end_of_flags; i++) {
       switch (*i) {
       case 'F' :
           notmuch_message_add_tag (message, "maildir::flagged");
           break;
       case 'R': /* replied */
           notmuch_message_add_tag (message, "maildir::replied");
           break;
       case 'D':
           notmuch_message_add_tag (message, "maildir::draft");
           break;
       case 'S': /* seen */
           seen = TRUE;
           break;
       case 'T': /* trashed */
           notmuch_message_add_tag (message, "maildir::trashed");
           break;
       case 'P': /* passed */
           notmuch_message_add_tag (message, "maildir::forwarded");
           break;
       default:
           end_of_flags = TRUE;
           break;
       }
   }
    }

    if (i == NULL || !seen) {
        notmuch_message_add_tag (message, "unread");
    }
>>>>>>> 8af13aed
}

/* Examine 'path' recursively as follows:
 *
 *   o Ask the filesystem for the mtime of 'path' (fs_mtime)
 *   o Ask the database for its timestamp of 'path' (db_mtime)
 *
 *   o Ask the filesystem for files and directories within 'path'
 *     (via scandir and stored in fs_entries)
 *   o Ask the database for files and directories within 'path'
 *     (db_files and db_subdirs)
 *
 *   o Pass 1: For each directory in fs_entries, recursively call into
 *     this same function.
 *
 *   o Pass 2: If 'fs_mtime' > 'db_mtime', then walk fs_entries
 *     simultaneously with db_files and db_subdirs. Look for one of
 *     three interesting cases:
 *
 *	   1. Regular file in fs_entries and not in db_files
 *            This is a new file to add_message into the database.
 *
 *         2. Filename in db_files not in fs_entries.
 *            This is a file that has been removed from the mail store.
 *
 *         3. Directory in db_subdirs not in fs_entries
 *            This is a directory that has been removed from the mail store.
 *
 *     Note that the addition of a directory is not interesting here,
 *     since that will have been taken care of in pass 1. Also, we
 *     don't immediately act on file/directory removal since we must
 *     ensure that in the case of a rename that the new filename is
 *     added before the old filename is removed, (so that no
 *     information is lost from the database).
 *
 *   o Tell the database to update its time of 'path' to 'fs_mtime'
 */
static notmuch_status_t
add_files_recursive (notmuch_database_t *notmuch,
		     const char *path,
		     add_files_state_t *state)
{
    DIR *dir = NULL;
    struct dirent *entry = NULL;
    char *next = NULL;
    time_t fs_mtime, db_mtime;
    notmuch_status_t status, ret = NOTMUCH_STATUS_SUCCESS;
    notmuch_message_t *message = NULL;
    struct dirent **fs_entries = NULL;
    int i, num_fs_entries;
    notmuch_directory_t *directory;
    notmuch_filenames_t *db_files = NULL;
    notmuch_filenames_t *db_subdirs = NULL;
    struct stat st;
    notmuch_bool_t is_maildir, new_directory;
    const char **tag;
    char *folder_base_name = NULL;

    if (stat (path, &st)) {
	fprintf (stderr, "Error reading directory %s: %s\n",
		 path, strerror (errno));
	return NOTMUCH_STATUS_FILE_ERROR;
    }

    /* This is not an error since we may have recursed based on a
     * symlink to a regular file, not a directory, and we don't know
     * that until this stat. */
    if (! S_ISDIR (st.st_mode))
	return NOTMUCH_STATUS_SUCCESS;

    fs_mtime = st.st_mtime;

    directory = notmuch_database_get_directory (notmuch, path);
    db_mtime = notmuch_directory_get_mtime (directory);

    if (db_mtime == 0) {
	new_directory = TRUE;
	db_files = NULL;
	db_subdirs = NULL;
    } else {
	new_directory = FALSE;
	db_files = notmuch_directory_get_child_files (directory);
	db_subdirs = notmuch_directory_get_child_directories (directory);
    }

    /* If the database knows about this directory, then we sort based
     * on strcmp to match the database sorting. Otherwise, we can do
     * inode-based sorting for faster filesystem operation. */
    num_fs_entries = scandir (path, &fs_entries, 0,
			      new_directory ?
			      dirent_sort_inode : dirent_sort_strcmp_name);

    if (num_fs_entries == -1) {
	fprintf (stderr, "Error opening directory %s: %s\n",
		 path, strerror (errno));
	ret = NOTMUCH_STATUS_FILE_ERROR;
	goto DONE;
    }

    /* Pass 1: Recurse into all sub-directories. */
    is_maildir = _entries_resemble_maildir (fs_entries, num_fs_entries);

    for (i = 0; i < num_fs_entries; i++) {
	if (interrupted)
	    break;

	entry = fs_entries[i];

	/* We only want to descend into directories.
	 * But symlinks can be to directories too, of course.
	 *
	 * And if the filesystem doesn't tell us the file type in the
	 * scandir results, then it might be a directory (and if not,
	 * then we'll stat and return immediately in the next level of
	 * recursion). */
	if (entry->d_type != DT_DIR &&
	    entry->d_type != DT_LNK &&
	    entry->d_type != DT_UNKNOWN)
	{
	    continue;
	}

	/* Ignore special directories to avoid infinite recursion.
	 * Also ignore the .notmuch directory and any "tmp" directory
	 * that appears within a maildir.
	 */
	/* XXX: Eventually we'll want more sophistication to let the
	 * user specify files to be ignored. */
	if (strcmp (entry->d_name, ".") == 0 ||
	    strcmp (entry->d_name, "..") == 0 ||
	    (is_maildir && strcmp (entry->d_name, "tmp") == 0) ||
	    strcmp (entry->d_name, ".notmuch") ==0)
	{
	    continue;
	} else {
	    state->tag_maildir = TRUE;
	}

	next = talloc_asprintf (notmuch, "%s/%s", path, entry->d_name);
	status = add_files_recursive (notmuch, next, state);
	if (status && ret == NOTMUCH_STATUS_SUCCESS)
	    ret = status;
	talloc_free (next);
	next = NULL;
    }

    /* If this directory hasn't been modified since the last
     * "notmuch new", then we can skip the second pass entirely. */
    if (fs_mtime <= db_mtime)
	goto DONE;

    /* Pass 2: Scan for new files, removed files, and removed directories. */
    for (i = 0; i < num_fs_entries; i++)
    {
	if (interrupted)
	    break;

        entry = fs_entries[i];

	/* Check if we've walked past any names in db_files or
	 * db_subdirs. If so, these have been deleted. */
	while (notmuch_filenames_valid (db_files) &&
	       strcmp (notmuch_filenames_get (db_files), entry->d_name) < 0)
	{
	    char *absolute = talloc_asprintf (state->removed_files,
					      "%s/%s", path,
					      notmuch_filenames_get (db_files));

	    _filename_list_add (state->removed_files, absolute);

	    notmuch_filenames_move_to_next (db_files);
	}

	while (notmuch_filenames_valid (db_subdirs) &&
	       strcmp (notmuch_filenames_get (db_subdirs), entry->d_name) <= 0)
	{
	    const char *filename = notmuch_filenames_get (db_subdirs);

	    if (strcmp (filename, entry->d_name) < 0)
	    {
		char *absolute = talloc_asprintf (state->removed_directories,
						  "%s/%s", path, filename);

		_filename_list_add (state->removed_directories, absolute);
	    }

	    notmuch_filenames_move_to_next (db_subdirs);
	}

	/* If we're looking at a symlink, we only want to add it if it
	 * links to a regular file, (and not to a directory, say).
	 *
	 * Similarly, if the file is of unknown type (due to filesytem
	 * limitations), then we also need to look closer.
	 *
	 * In either case, a stat does the trick.
	 */
	if (entry->d_type == DT_LNK || entry->d_type == DT_UNKNOWN) {
	    int err;

	    next = talloc_asprintf (notmuch, "%s/%s", path, entry->d_name);
	    err = stat (next, &st);
	    talloc_free (next);
	    next = NULL;

	    /* Don't emit an error for a link pointing nowhere, since
	     * the directory-traversal pass will have already done
	     * that. */
	    if (err)
		continue;

	    if (! S_ISREG (st.st_mode))
		continue;
	} else if (entry->d_type != DT_REG) {
	    continue;
	}

	/* Don't add a file that we've added before. */
	if (notmuch_filenames_valid (db_files) &&
	    strcmp (notmuch_filenames_get (db_files), entry->d_name) == 0)
	{
	    notmuch_filenames_move_to_next (db_files);
	    continue;
	}

	/* We're now looking at a regular file that doesn't yet exist
	 * in the database, so add it. */
	next = talloc_asprintf (notmuch, "%s/%s", path, entry->d_name);

	state->processed_files++;

	if (state->verbose) {
	    if (state->output_is_a_tty)
		printf("\r\033[K");

	    printf ("%i/%i: %s",
		    state->processed_files,
		    state->total_files,
		    next);

	    putchar((state->output_is_a_tty) ? '\r' : '\n');
	    fflush (stdout);
	}

	folder_base_name = _get_folder_base_name(path);
	status = notmuch_database_add_message (notmuch, next,
					       folder_base_name,
					       &message);
	switch (status) {
	/* success */
	case NOTMUCH_STATUS_SUCCESS:
	    state->added_messages++;
	    for (tag=state->new_tags; *tag != NULL; tag++)
	        notmuch_message_add_tag (message, *tag);
	    if (state->tag_maildir) {
	      derive_tags_from_maildir_flags (message,
					      entry->d_name);
	    }
	    break;
	/* Non-fatal issues (go on to next file) */
	case NOTMUCH_STATUS_DUPLICATE_MESSAGE_ID:
	    /* Stay silent on this one. */
	    break;
	case NOTMUCH_STATUS_FILE_NOT_EMAIL:
	    fprintf (stderr, "Note: Ignoring non-mail file: %s\n",
		     next);
	    break;
	/* Fatal issues. Don't process anymore. */
	case NOTMUCH_STATUS_READ_ONLY_DATABASE:
	case NOTMUCH_STATUS_XAPIAN_EXCEPTION:
	case NOTMUCH_STATUS_OUT_OF_MEMORY:
	    fprintf (stderr, "Error: %s. Halting processing.\n",
		     notmuch_status_to_string (status));
	    ret = status;
	    goto DONE;
	default:
	case NOTMUCH_STATUS_FILE_ERROR:
	case NOTMUCH_STATUS_NULL_POINTER:
	case NOTMUCH_STATUS_TAG_TOO_LONG:
	case NOTMUCH_STATUS_UNBALANCED_FREEZE_THAW:
	case NOTMUCH_STATUS_LAST_STATUS:
	    INTERNAL_ERROR ("add_message returned unexpected value: %d",  status);
	    goto DONE;
	}

	if (message) {
	    notmuch_message_destroy (message);
	    message = NULL;
	}

	if (do_add_files_print_progress) {
	    do_add_files_print_progress = 0;
	    add_files_print_progress (state);
	}

	talloc_free (next);
	next = NULL;
    }

    if (interrupted)
	goto DONE;

    /* Now that we've walked the whole filesystem list, anything left
     * over in the database lists has been deleted. */
    while (notmuch_filenames_valid (db_files))
    {
	char *absolute = talloc_asprintf (state->removed_files,
					  "%s/%s", path,
					  notmuch_filenames_get (db_files));

	_filename_list_add (state->removed_files, absolute);

	notmuch_filenames_move_to_next (db_files);
    }

    while (notmuch_filenames_valid (db_subdirs))
    {
	char *absolute = talloc_asprintf (state->removed_directories,
					  "%s/%s", path,
					  notmuch_filenames_get (db_subdirs));

	_filename_list_add (state->removed_directories, absolute);

	notmuch_filenames_move_to_next (db_subdirs);
    }

    if (! interrupted) {
	status = notmuch_directory_set_mtime (directory, fs_mtime);
	if (status && ret == NOTMUCH_STATUS_SUCCESS)
	    ret = status;
    }

  DONE:
    if (next)
	talloc_free (next);
    if (entry)
	free (entry);
    if (dir)
	closedir (dir);
    if (fs_entries)
	free (fs_entries);
    if (db_subdirs)
	notmuch_filenames_destroy (db_subdirs);
    if (db_files)
	notmuch_filenames_destroy (db_files);
    if (directory)
	notmuch_directory_destroy (directory);
    if (folder_base_name)
	g_free(folder_base_name);
    return ret;
}

/* This is the top-level entry point for add_files. It does a couple
 * of error checks, sets up the progress-printing timer and then calls
 * into the recursive function. */
static notmuch_status_t
add_files (notmuch_database_t *notmuch,
	   const char *path,
	   add_files_state_t *state)
{
    notmuch_status_t status;
    struct sigaction action;
    struct itimerval timerval;
    notmuch_bool_t timer_is_active = FALSE;
    struct stat st;

    if (state->output_is_a_tty && ! debugger_is_active () && ! state->verbose) {
	/* Setup our handler for SIGALRM */
	memset (&action, 0, sizeof (struct sigaction));
	action.sa_handler = handle_sigalrm;
	sigemptyset (&action.sa_mask);
	action.sa_flags = SA_RESTART;
	sigaction (SIGALRM, &action, NULL);

	/* Then start a timer to send SIGALRM once per second. */
	timerval.it_interval.tv_sec = 1;
	timerval.it_interval.tv_usec = 0;
	timerval.it_value.tv_sec = 1;
	timerval.it_value.tv_usec = 0;
	setitimer (ITIMER_REAL, &timerval, NULL);

	timer_is_active = TRUE;
    }

    if (stat (path, &st)) {
	fprintf (stderr, "Error reading directory %s: %s\n",
		 path, strerror (errno));
	return NOTMUCH_STATUS_FILE_ERROR;
    }

    if (! S_ISDIR (st.st_mode)) {
	fprintf (stderr, "Error: %s is not a directory.\n", path);
	return NOTMUCH_STATUS_FILE_ERROR;
    }

    status = add_files_recursive (notmuch, path, state);

    if (timer_is_active) {
	/* Now stop the timer. */
	timerval.it_interval.tv_sec = 0;
	timerval.it_interval.tv_usec = 0;
	timerval.it_value.tv_sec = 0;
	timerval.it_value.tv_usec = 0;
	setitimer (ITIMER_REAL, &timerval, NULL);

	/* And disable the signal handler. */
	action.sa_handler = SIG_IGN;
	sigaction (SIGALRM, &action, NULL);
    }

    return status;
}

/* XXX: This should be merged with the add_files function since it
 * shares a lot of logic with it. */
/* Recursively count all regular files in path and all sub-directories
 * of path.  The result is added to *count (which should be
 * initialized to zero by the top-level caller before calling
 * count_files). */
static void
count_files (const char *path, int *count)
{
    struct dirent *entry = NULL;
    char *next;
    struct stat st;
    struct dirent **fs_entries = NULL;
    int num_fs_entries = scandir (path, &fs_entries, 0, dirent_sort_inode);
    int i = 0;

    if (num_fs_entries == -1) {
	fprintf (stderr, "Warning: failed to open directory %s: %s\n",
		 path, strerror (errno));
	goto DONE;
    }

    while (!interrupted) {
        if (i == num_fs_entries)
	    break;

        entry = fs_entries[i++];

	/* Ignore special directories to avoid infinite recursion.
	 * Also ignore the .notmuch directory.
	 */
	/* XXX: Eventually we'll want more sophistication to let the
	 * user specify files to be ignored. */
	if (strcmp (entry->d_name, ".") == 0 ||
	    strcmp (entry->d_name, "..") == 0 ||
	    strcmp (entry->d_name, ".notmuch") == 0)
	{
	    continue;
	}

	if (asprintf (&next, "%s/%s", path, entry->d_name) == -1) {
	    next = NULL;
	    fprintf (stderr, "Error descending from %s to %s: Out of memory\n",
		     path, entry->d_name);
	    continue;
	}

	stat (next, &st);

	if (S_ISREG (st.st_mode)) {
	    *count = *count + 1;
	    if (*count % 1000 == 0) {
		printf ("Found %d files so far.\r", *count);
		fflush (stdout);
	    }
	} else if (S_ISDIR (st.st_mode)) {
	    count_files (next, count);
	}

	free (next);
    }

  DONE:
    if (entry)
	free (entry);
    if (fs_entries)
        free (fs_entries);
}

static void
upgrade_print_progress (void *closure,
			double progress)
{
    add_files_state_t *state = closure;

    printf ("Upgrading database: %.2f%% complete", progress * 100.0);

    if (progress > 0) {
	struct timeval tv_now;
	double elapsed, time_remaining;

	gettimeofday (&tv_now, NULL);

	elapsed = notmuch_time_elapsed (state->tv_start, tv_now);
	time_remaining = (elapsed / progress) * (1.0 - progress);
	printf (" (");
	notmuch_time_print_formatted_seconds (time_remaining);
	printf (" remaining)");
    }

    printf (".      \r");

    fflush (stdout);
}

/* Recursively remove all filenames from the database referring to
 * 'path' (or to any of its children). */
static void
_remove_directory (void *ctx,
		   notmuch_database_t *notmuch,
		   const char *path,
		   int *renamed_files,
		   int *removed_files)
{
    notmuch_directory_t *directory;
    notmuch_filenames_t *files, *subdirs;
    notmuch_status_t status;
    char *absolute;

    directory = notmuch_database_get_directory (notmuch, path);

    for (files = notmuch_directory_get_child_files (directory);
	 notmuch_filenames_valid (files);
	 notmuch_filenames_move_to_next (files))
    {
	absolute = talloc_asprintf (ctx, "%s/%s", path,
				    notmuch_filenames_get (files));
	status = notmuch_database_remove_message (notmuch, absolute);
	if (status == NOTMUCH_STATUS_DUPLICATE_MESSAGE_ID)
	    *renamed_files = *renamed_files + 1;
	else
	    *removed_files = *removed_files + 1;
	talloc_free (absolute);
    }

    for (subdirs = notmuch_directory_get_child_directories (directory);
	 notmuch_filenames_valid (subdirs);
	 notmuch_filenames_move_to_next (subdirs))
    {
	absolute = talloc_asprintf (ctx, "%s/%s", path,
				    notmuch_filenames_get (subdirs));
	_remove_directory (ctx, notmuch, absolute, renamed_files, removed_files);
	talloc_free (absolute);
    }

    notmuch_directory_destroy (directory);
}

int
notmuch_new_command (void *ctx, int argc, char *argv[])
{
    notmuch_config_t *config;
    notmuch_database_t *notmuch;
    add_files_state_t add_files_state;
    double elapsed;
    struct timeval tv_now;
    int ret = 0;
    struct stat st;
    const char *db_path;
    char *dot_notmuch_path;
    struct sigaction action;
    _filename_node_t *f;
    int renamed_files, removed_files;
    notmuch_status_t status;
    int i;

    add_files_state.verbose = 0;
    add_files_state.output_is_a_tty = isatty (fileno (stdout));

    for (i = 0; i < argc && argv[i][0] == '-'; i++) {
	if (STRNCMP_LITERAL (argv[i], "--verbose") == 0) {
	    add_files_state.verbose = 1;
	} else {
	    fprintf (stderr, "Unrecognized option: %s\n", argv[i]);
	    return 1;
	}
    }

    config = notmuch_config_open (ctx, NULL, NULL);
    if (config == NULL)
	return 1;

    add_files_state.new_tags = notmuch_config_get_new_tags (config, &add_files_state.new_tags_length);
    db_path = notmuch_config_get_database_path (config);

    dot_notmuch_path = talloc_asprintf (ctx, "%s/%s", db_path, ".notmuch");

    if (stat (dot_notmuch_path, &st)) {
	int count;

	count = 0;
	count_files (db_path, &count);
	if (interrupted)
	    return 1;

	printf ("Found %d total files (that's not much mail).\n", count);
	notmuch = notmuch_database_create (db_path);
	add_files_state.total_files = count;
    } else {
	notmuch = notmuch_database_open (db_path,
					 NOTMUCH_DATABASE_MODE_READ_WRITE);
	if (notmuch == NULL)
	    return 1;

	if (notmuch_database_needs_upgrade (notmuch)) {
	    printf ("Welcome to a new version of notmuch! Your database will now be upgraded.\n");
	    gettimeofday (&add_files_state.tv_start, NULL);
	    notmuch_database_upgrade (notmuch, upgrade_print_progress,
				      &add_files_state);
	    printf ("Your notmuch database has now been upgraded to database format version %u.\n",
		    notmuch_database_get_version (notmuch));
	}

	add_files_state.total_files = 0;
    }

    if (notmuch == NULL)
	return 1;

    /* Setup our handler for SIGINT. We do this after having
     * potentially done a database upgrade we this interrupt handler
     * won't support. */
    memset (&action, 0, sizeof (struct sigaction));
    action.sa_handler = handle_sigint;
    sigemptyset (&action.sa_mask);
    action.sa_flags = SA_RESTART;
    sigaction (SIGINT, &action, NULL);

    talloc_free (dot_notmuch_path);
    dot_notmuch_path = NULL;

    add_files_state.processed_files = 0;
    add_files_state.added_messages = 0;
    gettimeofday (&add_files_state.tv_start, NULL);

    add_files_state.removed_files = _filename_list_create (ctx);
    add_files_state.removed_directories = _filename_list_create (ctx);

    ret = add_files (notmuch, db_path, &add_files_state);

    removed_files = 0;
    renamed_files = 0;
    for (f = add_files_state.removed_files->head; f; f = f->next) {
	status = notmuch_database_remove_message (notmuch, f->filename);
	if (status == NOTMUCH_STATUS_DUPLICATE_MESSAGE_ID)
	    renamed_files++;
	else
	    removed_files++;
    }

    for (f = add_files_state.removed_directories->head; f; f = f->next) {
	_remove_directory (ctx, notmuch, f->filename,
			   &renamed_files, &removed_files);
    }

    talloc_free (add_files_state.removed_files);
    talloc_free (add_files_state.removed_directories);

    gettimeofday (&tv_now, NULL);
    elapsed = notmuch_time_elapsed (add_files_state.tv_start,
				    tv_now);

    if (add_files_state.processed_files) {
	printf ("Processed %d %s in ", add_files_state.processed_files,
		add_files_state.processed_files == 1 ?
		"file" : "total files");
	notmuch_time_print_formatted_seconds (elapsed);
	if (elapsed > 1) {
	    printf (" (%d files/sec.).                 \n",
		    (int) (add_files_state.processed_files / elapsed));
	} else {
	    printf (".                    \n");
	}
    }

    if (add_files_state.added_messages) {
	printf ("Added %d new %s to the database.",
		add_files_state.added_messages,
		add_files_state.added_messages == 1 ?
		"message" : "messages");
    } else {
	printf ("No new mail.");
    }

    if (removed_files) {
	printf (" Removed %d %s.",
		removed_files,
		removed_files == 1 ? "message" : "messages");
    }

    if (renamed_files) {
	printf (" Detected %d file %s.",
		renamed_files,
		renamed_files == 1 ? "rename" : "renames");
    }

    printf ("\n");

    if (ret) {
	printf ("\nNote: At least one error was encountered: %s\n",
		notmuch_status_to_string (ret));
    }

    notmuch_database_close (notmuch);

    return ret || interrupted;
}<|MERGE_RESOLUTION|>--- conflicted
+++ resolved
@@ -166,7 +166,6 @@
     return 0;
 }
 
-<<<<<<< HEAD
 static char*
 _get_folder_base_name(const char *path)
 {
@@ -194,7 +193,8 @@
     folder_base_name = NULL;
   }
   return folder_base_name;
-=======
+}
+
 /* Tag new mail according to its Maildir attribute flags.
  *
  * Test if the mail file's filename contains any of the
@@ -247,7 +247,6 @@
     if (i == NULL || !seen) {
         notmuch_message_add_tag (message, "unread");
     }
->>>>>>> 8af13aed
 }
 
 /* Examine 'path' recursively as follows:
